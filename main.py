--- conflicted
+++ resolved
@@ -42,11 +42,7 @@
 
 
 def split(args: Any) -> None:
-<<<<<<< HEAD
-    secret: tuple[GFE] | tuple[GFE, GFE] = tuple(args.secret)  # type: ignore
-=======
-    secret: Union[tuple[GFE], tuple[GFE, GFE]] = tuple(args.secret)  # type: ignore[assignment]
->>>>>>> aa4d75a4
+    secret: tuple[GFE] | tuple[GFE, GFE] = tuple(args.secret)  # type: ignore[assignment]
     k: int = args.needed
     n: int = args.shares
     salt: int = args.salt
