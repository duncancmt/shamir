--- conflicted
+++ resolved
@@ -122,11 +122,7 @@
         """Remainder after division of polynomials over GF(2)."""
         return divmod(self, other)[1]
 
-<<<<<<< HEAD
-    def __rmod__(self: SelfType, other: int | bytes) -> SelfType:
-=======
     def __rmod__(self: SelfType, other: int) -> SelfType:
->>>>>>> 50f0e693
         """Remainder after division of polynomials over GF(2). Coerce int/bytes."""
         return self.coerce(other) % self
 
@@ -175,20 +171,12 @@
 
     def __eq__(self, other: object) -> bool:
         """BinaryPolynomials are equal if their bit-fields are equal."""
-<<<<<<< HEAD
-        if isinstance(other, int | bytes):
-            other = type(self)(other)
-        if isinstance(other, BinaryPolynomial) and self._value == other._value:
-            return True
-        return NotImplemented
-=======
         try:
             other = self.coerce(other)  # type: ignore
         except TypeError:
             return NotImplemented
         else:
             return self._value == other._value
->>>>>>> 50f0e693
 
     del SelfType
 
@@ -385,17 +373,6 @@
 
     def __eq__(self, other: object) -> bool:
         """ModularBinaryPolynomials are equal if their values and moduli are equal."""
-<<<<<<< HEAD
-        if isinstance(other, self.polynomial_type | int | bytes):
-            other = type(self)(self._value.coerce(other), self._modulus)
-        if (
-            isinstance(other, ModularBinaryPolynomial)
-            and self._value == other._value
-            and self._modulus == other._modulus
-        ):
-            return True
-        return NotImplemented
-=======
         try:
             other = self.coerce(other)  # type: ignore
         except TypeError:
@@ -404,7 +381,6 @@
             return False  # different fields
         else:
             return self._value == other._value
->>>>>>> 50f0e693
 
     @property
     def modulus(self) -> PolynomialType:
